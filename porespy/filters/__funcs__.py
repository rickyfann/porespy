from collections import namedtuple
import scipy as sp
import numpy as np
import operator as op
import scipy.ndimage as spim
import scipy.spatial as sptl
import warnings
from scipy.signal import fftconvolve
from tqdm.autonotebook import tqdm
from numba import jit
from skimage.segmentation import clear_border
from skimage.morphology import ball, disk, square, cube, diamond, octahedron
from skimage.morphology import reconstruction, watershed
from porespy.tools import randomize_colors, fftmorphology
from porespy.tools import get_border, extend_slice, extract_subsection
from porespy.tools import ps_disk, ps_ball
from porespy.tools import _create_alias_map


def trim_small_clusters(im, size=1):
    r"""
    Remove isolated voxels or clusters smaller than a given size

    Parameters
    ----------
    im : ND-array
        The binary image from which voxels are to be removed
    size : scalar
        The threshold size of clusters to trim.  As clusters with this many
        voxels or fewer will be trimmed.  The default is 1 so only single
        voxels are removed.

    Returns
    -------
    im : ND-image
        A copy of ``im`` with clusters of voxels smaller than the given
        ``size`` removed.

    """
    if im.dims == 2:
        strel = disk(1)
    elif im.ndims == 3:
        strel = ball(1)
    else:
        raise Exception('Only 2D or 3D images are accepted')
    filtered_array = sp.copy(im)
    labels, N = spim.label(filtered_array, structure=strel)
    id_sizes = sp.array(spim.sum(im, labels, range(N + 1)))
    area_mask = (id_sizes <= size)
    filtered_array[area_mask[labels]] = 0
    return filtered_array


def hold_peaks(im, axis=-1):
    r"""
    Replaces each voxel with the highest value along the given axis

    Parameters
    ----------
    im : ND-image
        A greyscale image whose peaks are to
    """
    A = im
    B = np.swapaxes(A, axis, -1)
    updown = np.empty((*B.shape[:-1], B.shape[-1]+1), B.dtype)
    updown[..., 0], updown[..., -1] = -1, -1
    np.subtract(B[..., 1:], B[..., :-1], out=updown[..., 1:-1])
    chnidx = np.where(updown)
    chng = updown[chnidx]
    pkidx, = np.where((chng[:-1] > 0) & (chng[1:] < 0) | (chnidx[-1][:-1] == 0))
    pkidx = (*map(op.itemgetter(pkidx), chnidx),)
    out = np.zeros_like(A)
    aux = out.swapaxes(axis, -1)
    aux[(*map(op.itemgetter(slice(1, None)), pkidx),)] = np.diff(B[pkidx])
    aux[..., 0] = B[..., 0]
    result = out.cumsum(axis=axis)
    return result


def distance_transform_lin(im, axis=0, mode='both'):
    r"""
    Replaces each void voxel with the linear distance to the nearest solid
    voxel along the specified axis.

    Parameters
    ----------
    im : ND-array
        The image of the porous material with ``True`` values indicating the
        void phase (or phase of interest)

    axis : int
        The direction along which the distance should be measured, the default
        is 0 (i.e. along the x-direction)

    mode : string
        Controls how the distance is measured.  Options are:

        'forward' - Distances are measured in the increasing direction along
        the specified axis

        'reverse' - Distances are measured in the reverse direction.
        *'backward'* is also accepted.

        'both' - Distances are calculated in both directions (by recursively
        calling itself), then reporting the minimum value of the two results.

    Returns
    -------
    image : ND-array
        A copy of ``im`` with each foreground voxel containing the distance to
        the nearest background along the specified axis.
    """
    if im.ndim != im.squeeze().ndim:
        warnings.warn('Input image conains a singleton axis:' + str(im.shape) +
                      ' Reduce dimensionality with np.squeeze(im) to avoid' +
                      ' unexpected behavior.')
    if mode in ['backward', 'reverse']:
        im = sp.flip(im, axis)
        im = distance_transform_lin(im=im, axis=axis, mode='forward')
        im = sp.flip(im, axis)
        return im
    elif mode in ['both']:
        im_f = distance_transform_lin(im=im, axis=axis, mode='forward')
        im_b = distance_transform_lin(im=im, axis=axis, mode='backward')
        return sp.minimum(im_f, im_b)
    else:
        b = sp.cumsum(im > 0, axis=axis)
        c = sp.diff(b*(im == 0), axis=axis)
        d = sp.minimum.accumulate(c, axis=axis)
        if im.ndim == 1:
            e = sp.pad(d, pad_width=[1, 0], mode='constant', constant_values=0)
        elif im.ndim == 2:
            ax = [[[1, 0], [0, 0]], [[0, 0], [1, 0]]]
            e = sp.pad(d, pad_width=ax[axis], mode='constant', constant_values=0)
        elif im.ndim == 3:
            ax = [[[1, 0], [0, 0], [0, 0]],
                  [[0, 0], [1, 0], [0, 0]],
                  [[0, 0], [0, 0], [1, 0]]]
            e = sp.pad(d, pad_width=ax[axis], mode='constant', constant_values=0)
        f = im*(b + e)
        return f


def snow_partitioning(im, dt=None, r_max=4, sigma=0.4, return_all=False,
                      mask=True, randomize=True):
    r"""
    Partitions the void space into pore regions using a marker-based watershed
    algorithm, with specially filtered peaks as markers.

    The SNOW network extraction algorithm (Sub-Network of an Over-segmented
    Watershed) was designed to handle to perculiarities of high porosity
    materials, but it applies well to other materials as well.

    Parameters
    ----------
    im : array_like
        A boolean image of the domain, with ``True`` indicating the pore space
        and ``False`` elsewhere.
    dt : array_like, optional
        The distance transform of the pore space.  This is done automatically
        if not provided, but if the distance transform has already been
        computed then supplying it can save some time.
    r_max : int
        The radius of the spherical structuring element to use in the Maximum
        filter stage that is used to find peaks.  The default is 4
    sigma : float
        The standard deviation of the Gaussian filter used in step 1.  The
        default is 0.4.  If 0 is given then the filter is not applied, which is
        useful if a distance transform is supplied as the ``im`` argument that
        has already been processed.
    return_all : boolean
        If set to ``True`` a named tuple is returned containing the original
        image, the distance transform, the filtered peaks, and the final
        pore regions.  The default is ``False``
    mask : boolean
        Apply a mask to the regions where the solid phase is.  Default is
        ``True``
    randomize : boolean
        If ``True`` (default), then the region colors will be randomized before
        returning.  This is helpful for visualizing otherwise neighboring
        regions have simlar coloring are are hard to distinguish.

    Returns
    -------
    image : ND-array
        An image the same shape as ``im`` with the void space partitioned into
        pores using a marker based watershed with the peaks found by the
        SNOW algorithm [1].

    Notes
    -----
    If ``return_all`` is ``True`` then a **named tuple** is returned containing
    all of the images used during the process.  They can be access as
    attriutes with the following names:

        * ``im``: The binary image of the void space
        * ``dt``: The distance transform of the image
        * ``peaks``: The peaks of the distance transform after applying the
        steps of the SNOW algorithm
        * ``regions``: The void space partitioned into pores using a marker
        based watershed with the peaks found by the SNOW algorithm

    References
    ----------
    [1] Gostick, J. "A versatile and efficient network extraction algorithm
    using marker-based watershed segmenation".  Physical Review E. (2017)

    """
    tup = namedtuple('results', field_names=['im', 'dt', 'peaks', 'regions'])
    print('_'*60)
    print("Beginning SNOW Algorithm")
    im_shape = sp.array(im.shape)
    if im.dtype is not bool:
        print('Converting supplied image (im) to boolean')
        im = im > 0
    if dt is None:
        print('Peforming Distance Transform')
        if sp.any(im_shape == 1):
            ax = sp.where(im_shape == 1)[0][0]
            dt = spim.distance_transform_edt(input=im.squeeze())
            dt = sp.expand_dims(dt, ax)
        else:
            dt = spim.distance_transform_edt(input=im)

    tup.im = im
    tup.dt = dt

    if sigma > 0:
        print('Applying Gaussian blur with sigma =', str(sigma))
        dt = spim.gaussian_filter(input=dt, sigma=sigma)

    peaks = find_peaks(dt=dt, r_max=r_max)
    print('Initial number of peaks: ', spim.label(peaks)[1])
    peaks = trim_saddle_points(peaks=peaks, dt=dt, max_iters=500)
    print('Peaks after trimming saddle points: ', spim.label(peaks)[1])
    peaks = trim_nearby_peaks(peaks=peaks, dt=dt)
    peaks, N = spim.label(peaks)
    print('Peaks after trimming nearby peaks: ', N)
    tup.peaks = peaks
    if mask:
        mask_solid = im > 0
    else:
        mask_solid = None
    regions = watershed(image=-dt, markers=peaks, mask=mask_solid)
    if randomize:
        regions = randomize_colors(regions)
    if return_all:
        tup.regions = regions
        return tup
    else:
        return regions


def snow_partitioning_n(im, r_max=4, sigma=0.4, return_all=True,
                        mask=True, randomize=False, alias=None):
    r"""
    This function partitions an imaging oontain an arbitrary number of phases
    into regions using a marker-based watershed segmentation. Its an extension
    of snow_partitioning function with all phases partitioned together.

    Parameters
    ----------
    im : ND-array
        Image of porous material where each phase is represented by unique
        integer starting from 1 (0's are ignored).
    r_max : scalar
        The radius of the spherical structuring element to use in the Maximum
        filter stage that is used to find peaks.  The default is 4.
    sigma : scalar
        The standard deviation of the Gaussian filter used.  The default is
        0.4. If 0 is given then the filter is not applied, which is useful if a
        distance transform is supplied as the ``im`` argument that has already
        been processed.
    return_all : boolean (default is False)
        If set to ``True`` a named tuple is returned containing the original
        image, the combined distance transform, list of each phase max label,
        and the final combined regions of all phases.
    mask : boolean (default is True)
        Apply a mask to the regions which are not under concern.
    randomize : boolean
        If ``True`` (default), then the region colors will be randomized before
        returning.  This is helpful for visualizing otherwise neighboring
        regions have similar coloring and are hard to distinguish.
    alias : dict (Optional)
        A dictionary that assigns unique image label to specific phases. For
        example {1: 'Solid'} will show all structural properties associated
        with label 1 as Solid phase properties. If ``None`` then default
        labelling will be used i.e {1: 'Phase1',..}.

    Returns
    -------
    An image the same shape as ``im`` with the all phases partitioned into
    regions using a marker based watershed with the peaks found by the
    SNOW algorithm [1].  If ``return_all`` is ``True`` then a **named tuple**
    is returned with the following attribute:

        * ``im`` : The actual image of the porous material
        * ``dt`` : The combined distance transform of the image
        * ``phase_max_label`` : The list of max label of each phase in order to
        distinguish between each other
        * ``regions`` : The partitioned regions of n phases using a marker
        based watershed with the peaks found by the SNOW algorithm

    References
    ----------
    [1] Gostick, J. "A versatile and efficient network extraction algorithm
    using marker-based watershed segmentation".  Physical Review E. (2017)

    [2] Khan, ZA et al. "Dual network extraction algorithm to investigate
    multiple transport processes in porous materials: Image-based modeling
    of pore and grain-scale processes".  Computers in Chemical Engineering.
    (2019)

    See Also
    ----------
    snow_partitioning

    Notes
    -----
    In principle it is possible to perform a distance transform on each
    phase separately, merge these into a single image, then apply the
    watershed only once. This, however, has been found to create edge artifacts
    between regions arising from the way watershed handles plateaus in the
    distance transform. To overcome this, this function applies the watershed
    to each of the distance transforms separately, then merges the segmented
    regions back into a single image.

    """
    # Get alias if provided by user
    al = _create_alias_map(im=im, alias=alias)
    # Perform snow on each phase and merge all segmentation and dt together
    phases_num = sp.unique(im * 1)
    phases_num = sp.trim_zeros(phases_num)
    combined_dt = 0
    combined_region = 0
    num = [0]
    for i in phases_num:
        print('_' * 60)
        if alias is None:
            print('Processing Phase {}'.format(i))
        else:
            print('Processing Phase {}'.format(al[i]))
        phase_snow = snow_partitioning(im == i,
                                       dt=None, r_max=r_max, sigma=sigma,
                                       return_all=return_all, mask=mask,
                                       randomize=randomize)
        if len(phases_num) == 1 and phases_num == 1:
            combined_dt = phase_snow.dt
            combined_region = phase_snow.regions
        else:
            combined_dt += phase_snow.dt
            phase_snow.regions *= phase_snow.im
            phase_snow.regions += num[i - 1]
            phase_ws = phase_snow.regions * phase_snow.im
            phase_ws[phase_ws == num[i - 1]] = 0
            combined_region += phase_ws
        num.append(sp.amax(combined_region))
    if return_all:
        tup = namedtuple('results', field_names=['im', 'dt', 'phase_max_label',
                                                 'regions'])
        tup.im = im
        tup.dt = combined_dt
        tup.phase_max_label = num[1:]
        tup.regions = combined_region
        return tup
    else:
        return combined_region


def find_peaks(dt, r_max=4, footprint=None):
    r"""
    Returns all local maxima in the distance transform

    Parameters
    ----------
    dt : ND-array
        The distance transform of the pore space.  This may be calculated and
        filtered using any means desired.

    r_max : scalar
        The size of the structuring element used in the maximum filter.  This
        controls the localness of any maxima. The default is 4 voxels.

    footprint : ND-array
        Specifies the shape of the structuring element used to define the
        neighborhood when looking for peaks.  If none is specified then a
        spherical shape is used (or circular in 2D).

    Returns
    -------
    image : ND-array
        An array of booleans with ``True`` values at the location of any
        local maxima.

    Notes
    -----
    It is also possible ot the ``peak_local_max`` function from the
    ``skimage.feature`` module as follows:

    ``peaks = peak_local_max(image=dt, min_distance=r, exclude_border=0,
    indices=False)``

    This automatically uses a square structuring element which is significantly
    faster than using a circular or spherical element.
    """
    im = dt > 0
    if im.ndim != im.squeeze().ndim:
        warnings.warn('Input image conains a singleton axis:' + str(im.shape) +
                      ' Reduce dimensionality with np.squeeze(im) to avoid' +
                      ' unexpected behavior.')
    if footprint is None:
        if im.ndim == 2:
            footprint = disk
        elif im.ndim == 3:
            footprint = ball
        else:
            raise Exception("only 2-d and 3-d images are supported")
    mx = spim.maximum_filter(dt + 2*(~im), footprint=footprint(r_max))
    peaks = (dt == mx)*im
    return peaks


def reduce_peaks(peaks):
    r"""
    Any peaks that are broad or elongated are replaced with a single voxel
    that is located at the center of mass of the original voxels.

    Parameters
    ----------
    peaks : ND-image
        An image containing True values indicating peaks in the distance
        transform

    Returns
    -------
    image : ND-array
        An array with the same number of isolated peaks as the original image,
        but fewer total voxels.

    Notes
    -----
    The center of mass of a group of voxels is used as the new single voxel, so
    if the group has an odd shape (like a horse shoe), the new voxel may *not*
    lie on top of the original set.
    """
    if peaks.ndim == 2:
        strel = square
    else:
        strel = cube
    markers, N = spim.label(input=peaks, structure=strel(3))
    inds = spim.measurements.center_of_mass(input=peaks,
                                            labels=markers,
                                            index=sp.arange(1, N+1))
    inds = sp.floor(inds).astype(int)
    # Centroid may not be on old pixel, so create a new peaks image
    peaks_new = sp.zeros_like(peaks, dtype=bool)
    peaks_new[tuple(inds.T)] = True
    return peaks_new


def trim_saddle_points(peaks, dt, max_iters=10):
    r"""
    Removes peaks that were mistakenly identified because they lied on a
    saddle or ridge in the distance transform that was not actually a true
    local peak.

    Parameters
    ----------
    peaks : ND-array
        A boolean image containing True values to mark peaks in the distance
        transform (``dt``)

    dt : ND-array
        The distance transform of the pore space for which the true peaks are
        sought.

    max_iters : int
        The maximum number of iterations to run while eroding the saddle
        points.  The default is 10, which is usually not reached; however,
        a warning is issued if the loop ends prior to removing all saddle
        points.

    Returns
    -------
    image : ND-array
        An image with fewer peaks than the input image

    References
    ----------
    [1] Gostick, J. "A versatile and efficient network extraction algorithm
    using marker-based watershed segmenation".  Physical Review E. (2017)

    """
    peaks = sp.copy(peaks)
    if dt.ndim == 2:
        from skimage.morphology import square as cube
    else:
        from skimage.morphology import cube
    labels, N = spim.label(peaks)
    slices = spim.find_objects(labels)
    for i in range(N):
        s = extend_slice(s=slices[i], shape=peaks.shape, pad=10)
        peaks_i = labels[s] == i+1
        dt_i = dt[s]
        im_i = dt_i > 0
        iters = 0
        peaks_dil = sp.copy(peaks_i)
        while iters < max_iters:
            iters += 1
            peaks_dil = spim.binary_dilation(input=peaks_dil,
                                             structure=cube(3))
            peaks_max = peaks_dil*sp.amax(dt_i*peaks_dil)
            peaks_extended = (peaks_max == dt_i)*im_i
            if sp.all(peaks_extended == peaks_i):
                break  # Found a true peak
            elif sp.sum(peaks_extended*peaks_i) == 0:
                peaks_i = False
                break  # Found a saddle point
        peaks[s] = peaks_i
        if iters >= max_iters:
            print('Maximum number of iterations reached, consider'
                  + 'running again with a larger value of max_iters')
    return peaks


def trim_nearby_peaks(peaks, dt):
    r"""
    Finds pairs of peaks that are nearer to each other than to the solid phase,
    and removes the peak that is closer to the solid.

    Parameters
    ----------
    peaks : ND-array
        A boolean image containing True values to mark peaks in the distance
        transform (``dt``)

    dt : ND-array
        The distance transform of the pore space for which the true peaks are
        sought.

    Returns
    -------
    image : ND-array
        An array the same size as ``peaks`` containing a subset of the peaks
        in the original image.

    Notes
    -----
    Each pair of peaks is considered simultaneously, so for a triplet of peaks
    each pair is considered.  This ensures that only the single peak that is
    furthest from the solid is kept.  No iteration is required.

    References
    ----------
    [1] Gostick, J. "A versatile and efficient network extraction algorithm
    using marker-based watershed segmenation".  Physical Review E. (2017)
    """
    peaks = sp.copy(peaks)
    if dt.ndim == 2:
        from skimage.morphology import square as cube
    else:
        from skimage.morphology import cube
    peaks, N = spim.label(peaks, structure=cube(3))
    crds = spim.measurements.center_of_mass(peaks, labels=peaks,
                                            index=sp.arange(1, N+1))
    crds = sp.vstack(crds).astype(int)  # Convert to numpy array of ints
    # Get distance between each peak as a distance map
    tree = sptl.cKDTree(data=crds)
    temp = tree.query(x=crds, k=2)
    nearest_neighbor = temp[1][:, 1]
    dist_to_neighbor = temp[0][:, 1]
    del temp, tree  # Free-up memory
    dist_to_solid = dt[tuple(crds.T)]  # Get distance to solid for each peak
    hits = sp.where(dist_to_neighbor < dist_to_solid)[0]
    # Drop peak that is closer to the solid than it's neighbor
    drop_peaks = []
    for peak in hits:
        if dist_to_solid[peak] < dist_to_solid[nearest_neighbor[peak]]:
            drop_peaks.append(peak)
        else:
            drop_peaks.append(nearest_neighbor[peak])
    drop_peaks = sp.unique(drop_peaks)
    # Remove peaks from image
    slices = spim.find_objects(input=peaks)
    for s in drop_peaks:
        peaks[slices[s]] = 0
    return (peaks > 0)


def find_disconnected_voxels(im, conn=None):
    r"""
    This identifies all pore (or solid) voxels that are not connected to the
    edge of the image.  This can be used to find blind pores, or remove
    artifacts such as solid phase voxels that are floating in space.

    Parameters
    ----------
    im : ND-image
        A Boolean image, with True values indicating the phase for which
        disconnected voxels are sought.

    conn : int
        For 2D the options are 4 and 8 for square and diagonal neighbors, while
        for the 3D the options are 6 and 26, similarily for square and diagonal
        neighbors.  The default is max

    Returns
    -------
    image : ND-array
        An ND-image the same size as ``im``, with True values indicating
        voxels of the phase of interest (i.e. True values in the original
        image) that are not connected to the outer edges.

    Notes
    -----
    image : ND-array
        The returned array (e.g. ``holes``) be used to trim blind pores from
        ``im`` using: ``im[holes] = False``

    """
    if im.ndim != im.squeeze().ndim:
        warnings.warn('Input image conains a singleton axis:' + str(im.shape) +
                      ' Reduce dimensionality with np.squeeze(im) to avoid' +
                      ' unexpected behavior.')
    if im.ndim == 2:
        if conn == 4:
            strel = disk(1)
        elif conn in [None, 8]:
            strel = square(3)
    elif im.ndim == 3:
        if conn == 6:
            strel = ball(1)
        elif conn in [None, 26]:
            strel = cube(3)
    labels, N = spim.label(input=im, structure=strel)
    holes = clear_border(labels=labels) > 0
    return holes


def fill_blind_pores(im):
    r"""
    Fills all pores that are not connected to the edges of the image.

    Parameters
    ----------
    im : ND-array
        The image of the porous material

    Returns
    -------
    image : ND-array
        A version of ``im`` but with all the disconnected pores removed.

    See Also
    --------
    find_disconnected_voxels

    """
    im = sp.copy(im)
    holes = find_disconnected_voxels(im)
    im[holes] = False
    return im


def trim_floating_solid(im):
    r"""
    Removes all solid that that is not attached to the edges of the image.

    Parameters
    ----------
    im : ND-array
        The image of the porous material

    Returns
    -------
    image : ND-array
        A version of ``im`` but with all the disconnected solid removed.

    See Also
    --------
    find_disconnected_voxels

    """
    im = sp.copy(im)
    holes = find_disconnected_voxels(~im)
    im[holes] = True
    return im


def trim_nonpercolating_paths(im, inlet_axis=0, outlet_axis=0):
    r"""
    Removes all nonpercolating paths between specified edges

    This function is essential when performing transport simulations on an
    image, since image regions that do not span between the desired inlet and
    outlet do not contribute to the transport.

    Parameters
    ----------
    im : ND-array
        The image of the porous material with ```True`` values indicating the
        phase of interest

    inlet_axis : int
        Inlet axis of boundary condition. For three dimensional image the
        number ranges from 0 to 2. For two dimensional image the range is
        between 0 to 1.

    outlet_axis : int
        Outlet axis of boundary condition. For three dimensional image the
        number ranges from 0 to 2. For two dimensional image the range is
        between 0 to 1.

    Returns
    -------
    image : ND-array
        A copy of ``im`` with all the nonpercolating paths removed

    See Also
    --------
    find_disconnected_voxels
    trim_floating_solid
    trim_blind_pores

    """
    if im.ndim != im.squeeze().ndim:
        warnings.warn('Input image conains a singleton axis:' + str(im.shape) +
                      ' Reduce dimensionality with np.squeeze(im) to avoid' +
                      ' unexpected behavior.')
    im = trim_floating_solid(~im)
    labels = spim.label(~im)[0]
    inlet = sp.zeros_like(im, dtype=int)
    outlet = sp.zeros_like(im, dtype=int)
    if im.ndim == 3:
        if inlet_axis == 0:
            inlet[0, :, :] = 1
        elif inlet_axis == 1:
            inlet[:, 0, :] = 1
        elif inlet_axis == 2:
            inlet[:, :, 0] = 1

        if outlet_axis == 0:
            outlet[-1, :, :] = 1
        elif outlet_axis == 1:
            outlet[:, -1, :] = 1
        elif outlet_axis == 2:
            outlet[:, :, -1] = 1

    if im.ndim == 2:
        if inlet_axis == 0:
            inlet[0, :] = 1
        elif inlet_axis == 1:
            inlet[:, 0] = 1

        if outlet_axis == 0:
            outlet[-1, :] = 1
        elif outlet_axis == 1:
            outlet[:, -1] = 1
    IN = sp.unique(labels*inlet)
    OUT = sp.unique(labels*outlet)
    new_im = sp.isin(labels, list(set(IN) ^ set(OUT)), invert=True)
    im[new_im == 0] = True
    return ~im


def trim_extrema(im, h, mode='maxima'):
    r"""
    Trims local extrema in greyscale values by a specified amount.

    This essentially decapitates peaks and/or floods valleys.

    Parameters
    ----------
    im : ND-array
        The image whose extrema are to be removed

    h : float
        The height to remove from each peak or fill in each valley

    mode : string {'maxima' | 'minima' | 'extrema'}
        Specifies whether to remove maxima or minima or both

    Returns
    -------
    image : ND-array
        A copy of the input image with all the peaks and/or valleys removed.

    Notes
    -----
    This function is referred to as **imhmax** or **imhmin** in Matlab.

    """
    result = im
    if mode in ['maxima', 'extrema']:
        result = reconstruction(seed=im - h, mask=im, method='dilation')
    elif mode in ['minima', 'extrema']:
        result = reconstruction(seed=im + h, mask=im, method='erosion')
    return result


@jit(forceobj=True)
def flood(im, regions=None, mode='max'):
    r"""
    Floods/fills each region in an image with a single value based on the
    specific values in that region.  The ``mode`` argument is used to
    determine how the value is calculated.

    Parameters
    ----------
    im : array_like
        An ND image with isolated regions containing 0's elsewhere.

    regions : array_like
        An array the same shape as ``im`` with each region labeled.  If None is
        supplied (default) then ``scipy.ndimage.label`` is used with its
        default arguments.

    mode : string
        Specifies how to determine which value should be used to flood each
        region.  Options are:

        'max' - Floods each region with the local maximum in that region

        'min' - Floods each region the local minimum in that region

        'size' - Floods each region with the size of that region

    Returns
    -------
    image : ND-array
        A copy of ``im`` with new values placed in each forground voxel based
        on the ``mode``.

    See Also
    --------
    props_to_image

    """
    mask = im > 0
    if regions is None:
        labels, N = spim.label(mask)
    else:
        labels = sp.copy(regions)
        N = labels.max()
    I = im.flatten()
    L = labels.flatten()
    if mode.startswith('max'):
        V = sp.zeros(shape=N+1, dtype=float)
        for i in range(len(L)):
            if V[L[i]] < I[i]:
                V[L[i]] = I[i]
    elif mode.startswith('min'):
        V = sp.ones(shape=N+1, dtype=float)*sp.inf
        for i in range(len(L)):
            if V[L[i]] > I[i]:
                V[L[i]] = I[i]
    elif mode.startswith('size'):
        V = sp.zeros(shape=N+1, dtype=int)
        for i in range(len(L)):
            V[L[i]] += 1
    im_flooded = sp.reshape(V[labels], newshape=im.shape)
    im_flooded = im_flooded*mask
    return im_flooded


def find_dt_artifacts(dt):
    r"""
    Finds points in a distance transform that are closer to wall than solid.

    These points could *potentially* be erroneously high since their distance
    values do not reflect the possibility that solid may have been present
    beyond the border of the image but lost by trimming.

    Parameters
    ----------
    dt : ND-array
        The distance transform of the phase of interest

    Returns
    -------
    image : ND-array
        An ND-array the same shape as ``dt`` with numerical values indicating
        the maximum amount of error in each volxel, which is found by
        subtracting the distance to nearest edge of image from the distance
        transform value. In other words, this is the error that would be found
        if there were a solid voxel lurking just beyond the nearest edge of
        the image.  Obviously, voxels with a value of zero have no error.

    """
    temp = sp.ones(shape=dt.shape)*sp.inf
    for ax in range(dt.ndim):
        dt_lin = distance_transform_lin(sp.ones_like(temp, dtype=bool),
                                        axis=ax, mode='both')
        temp = sp.minimum(temp, dt_lin)
    result = sp.clip(dt - temp, a_min=0, a_max=sp.inf)
    return result


def region_size(im):
    r"""
    Replace each voxel with size of region to which it belongs

    Parameters
    ----------
    im : ND-array
        Either a boolean image wtih ``True`` indicating the features of
        interest, in which case ``scipy.ndimage.label`` will be applied to
        find regions, or a greyscale image with integer values indicating
        regions.

    Returns
    -------
    image : ND-array
        A copy of ``im`` with each voxel value indicating the size of the
        region to which it belongs.  This is particularly useful for finding
        chord sizes on the image produced by ``apply_chords``.
    """
    if im.dtype == bool:
        im = spim.label(im)[0]
    counts = sp.bincount(im.flatten())
    counts[0] = 0
    chords = counts[im]
    return chords


def apply_chords(im, spacing=1, axis=0, trim_edges=True, label=False):
    r"""
    Adds chords to the void space in the specified direction.  The chords are
    separated by 1 voxel plus the provided spacing.

    Parameters
    ----------
    im : ND-array
        An image of the porous material with void marked as ``True``.

    spacing : int
        Separation between chords.  The default is 1 voxel.  This can be
        decreased to 0, meaning that the chords all touch each other, which
        automatically sets to the ``label`` argument to ``True``.

    axis : int (default = 0)
        The axis along which the chords are drawn.

    trim_edges : bool (default = ``True``)
        Whether or not to remove chords that touch the edges of the image.
        These chords are artifically shortened, so skew the chord length
        distribution.

    label : bool (default is ``False``)
        If ``True`` the chords in the returned image are each given a unique
        label, such that all voxels lying on the same chord have the same
        value.  This is automatically set to ``True`` if spacing is 0, but is
        ``False`` otherwise.

    Returns
    -------
    image : ND-array
        A copy of ``im`` with non-zero values indicating the chords.

    See Also
    --------
    apply_chords_3D

    """
    if im.ndim != im.squeeze().ndim:
        warnings.warn('Input image conains a singleton axis:' + str(im.shape) +
                      ' Reduce dimensionality with np.squeeze(im) to avoid' +
                      ' unexpected behavior.')
    if spacing < 0:
        raise Exception('Spacing cannot be less than 0')
    if spacing == 0:
        label = True
    result = sp.zeros(im.shape, dtype=int)  # Will receive chords at end
    slxyz = [slice(None, None, spacing*(axis != i) + 1) for i in [0, 1, 2]]
    slices = tuple(slxyz[:im.ndim])
    s = [[0, 1, 0], [0, 1, 0], [0, 1, 0]]  # Straight-line structuring element
    if im.ndim == 3:  # Make structuring element 3D if necessary
        s = sp.pad(sp.atleast_3d(s), pad_width=((0, 0), (0, 0), (1, 1)),
                   mode='constant', constant_values=0)
    im = im[slices]
    s = sp.swapaxes(s, 0, axis)
    chords = spim.label(im, structure=s)[0]
    if trim_edges:  # Label on border chords will be set to 0
        chords = clear_border(chords)
    result[slices] = chords  # Place chords into empty image created at top
    if label is False:  # Remove label if not requested
        result = result > 0
    return result


def apply_chords_3D(im, spacing=0, trim_edges=True):
    r"""
    Adds chords to the void space in all three principle directions.  The
    chords are seprated by 1 voxel plus the provided spacing.  Chords in the X,
    Y and Z directions are labelled 1, 2 and 3 resepctively.

    Parameters
    ----------
    im : ND-array
        A 3D image of the porous material with void space marked as True.

    spacing : int (default = 0)
        Chords are automatically separed by 1 voxel on all sides, and this
        argument increases the separation.

    trim_edges : bool (default is ``True``)
        Whether or not to remove chords that touch the edges of the image.
        These chords are artifically shortened, so skew the chord length
        distribution

    Returns
    -------
    image : ND-array
        A copy of ``im`` with values of 1 indicating x-direction chords,
        2 indicating y-direction chords, and 3 indicating z-direction chords.

    Notes
    -----
    The chords are separated by a spacing of at least 1 voxel so that tools
    that search for connected components, such as ``scipy.ndimage.label`` can
    detect individual chords.

    See Also
    --------
    apply_chords

    """
    if im.ndim != im.squeeze().ndim:
        warnings.warn('Input image conains a singleton axis:' + str(im.shape) +
                      ' Reduce dimensionality with np.squeeze(im) to avoid' +
                      ' unexpected behavior.')
    if im.ndim < 3:
        raise Exception('Must be a 3D image to use this function')
    if spacing < 0:
        raise Exception('Spacing cannot be less than 0')
    ch = sp.zeros_like(im, dtype=int)
    ch[:, ::4+2*spacing, ::4+2*spacing] = 1  # X-direction
    ch[::4+2*spacing, :, 2::4+2*spacing] = 2  # Y-direction
    ch[2::4+2*spacing, 2::4+2*spacing, :] = 3  # Z-direction
    chords = ch*im
    if trim_edges:
        temp = clear_border(spim.label(chords > 0)[0]) > 0
        chords = temp*chords
    return chords


def local_thickness(im, sizes=25, mode='hybrid'):
    r"""
    For each voxel, this functions calculates the radius of the largest sphere
    that both engulfs the voxel and fits entirely within the foreground. This
    is not the same as a simple distance transform, which finds the largest
    sphere that could be *centered* on each voxel.

    Parameters
    ----------
    im : array_like
        A binary image with the phase of interest set to True

    sizes : array_like or scalar
        The sizes to invade.  If a list of values of provided they are used
        directly.  If a scalar is provided then that number of points spanning
        the min and max of the distance transform are used.

    mode : string
        Controls with method is used to compute the result.  Options are:

        'hybrid' - (default) Performs a distance tranform of the void space,
        thresholds to find voxels larger than ``sizes[i]``, trims the resulting
        mask if ``access_limitations`` is ``True``, then dilates it using the
        efficient fft-method to obtain the non-wetting fluid configuration.

        'dt' - Same as 'hybrid', except uses a second distance transform,
        relative to the thresholded mask, to find the invading fluid
        configuration.  The choice of 'dt' or 'hybrid' depends on speed, which
        is system and installation specific.

        'mio' - Using a single morphological image opening step to obtain the
        invading fluid confirguration directly, *then* trims if
        ``access_limitations`` is ``True``.  This method is not ideal and is
        included mostly for comparison purposes.

    Returns
    -------
    image : ND-array
        A copy of ``im`` with the pore size values in each voxel

    See Also
    --------
    porosimetry

    Notes
    -----
    The term *foreground* is used since this function can be applied to both
    pore space or the solid, whichever is set to ``True``.

    This function is identical to ``porosimetry`` with ``access_limited`` set
    to ``False``.

    The way local thickness is found in PoreSpy differs from the traditional
    method (i.e. `used in ImageJ <https://imagej.net/Local_Thickness>`_).
    Our approach is probably slower, but it allows for the same code to be
    used for ``local_thickness`` and ``porosimetry``, since we can 'trim'
    invaded regions that are not connected to the inlets in the ``porosimetry``
    function.  This is not needed in ``local_thickness`` however.

    """
    im_new = porosimetry(im=im, sizes=sizes, access_limited=False, mode=mode)
    return im_new


def porosimetry(im, sizes=25, inlets=None, access_limited=True,
                mode='hybrid'):
    r"""
    Performs a porosimetry simulution on the image

    Parameters
    ----------
    im : ND-array
        An ND image of the porous material containing True values in the
        pore space.

    sizes : array_like or scalar
        The sizes to invade.  If a list of values of provided they are used
        directly.  If a scalar is provided then that number of points spanning
        the min and max of the distance transform are used.

    inlets : ND-array, boolean
        A boolean mask with True values indicating where the invasion
        enters the image.  By default all faces are considered inlets,
        akin to a mercury porosimetry experiment.  Users can also apply
        solid boundaries to their image externally before passing it in,
        allowing for complex inlets like circular openings, etc.  This argument
        is only used if ``access_limited`` is ``True``.

    access_limited : Boolean
        This flag indicates if the intrusion should only occur from the
        surfaces (``access_limited`` is True, which is the default), or
        if the invading phase should be allowed to appear in the core of
        the image.  The former simulates experimental tools like mercury
        intrusion porosimetry, while the latter is useful for comparison
        to gauge the extent of shielding effects in the sample.

    mode : string
        Controls with method is used to compute the result.  Options are:

        'hybrid' - (default) Performs a distance tranform of the void space,
        thresholds to find voxels larger than ``sizes[i]``, trims the resulting
        mask if ``access_limitations`` is ``True``, then dilates it using the
        efficient fft-method to obtain the non-wetting fluid configuration.

        'dt' - Same as 'hybrid', except uses a second distance transform,
        relative to the thresholded mask, to find the invading fluid
        configuration.  The choice of 'dt' or 'hybrid' depends on speed, which
        is system and installation specific.

        'mio' - Using a single morphological image opening step to obtain the
        invading fluid confirguration directly, *then* trims if
        ``access_limitations`` is ``True``.  This method is not ideal and is
        included mostly for comparison purposes.  The morphological operations
        are done using fft-based method implementations.

    Returns
    -------
    image : ND-array
        A copy of ``im`` with voxel values indicating the sphere radius at
        which it becomes accessible from the inlets.  This image can be used
        to find invading fluid configurations as a function of applied
        capillary pressure by applying a boolean comparison:
        ``inv_phase = im > r`` where ``r`` is the radius (in voxels) of the
        invading sphere.  Of course, ``r`` can be converted to capillary
        pressure using your favorite model.

    Notes
    -----
    There are many ways to perform this filter, and PoreSpy offer 3, which
    users can choose between via the ``mode`` argument.  These methods all
    work in a similar way by finding which foreground voxels can accomodate
    a sphere of a given radius, then repeating for smaller radii.

    See Also
    --------
    fftmorphology
    local_thickness

    """
    if im.ndim != im.squeeze().ndim:
        warnings.warn('Input image conains a singleton axis:' + str(im.shape) +
                      ' Reduce dimensionality with np.squeeze(im) to avoid' +
                      ' unexpected behavior.')

    dt = spim.distance_transform_edt(im > 0)

    if inlets is None:
        inlets = get_border(im.shape, mode='faces')

    if isinstance(sizes, int):
        sizes = sp.logspace(start=sp.log10(sp.amax(dt)), stop=0, num=sizes)
    else:
        sizes = sp.unique(sizes)[-1::-1]

    if im.ndim == 2:
        strel = ps_disk
    else:
        strel = ps_ball

    if mode == 'mio':
        pw = int(sp.floor(dt.max()))
        impad = sp.pad(im, mode='symmetric', pad_width=pw)
        inletspad = sp.pad(inlets, mode='symmetric', pad_width=pw)
        inlets = sp.where(inletspad)
#        sizes = sp.unique(sp.around(sizes, decimals=0).astype(int))[-1::-1]
        imresults = sp.zeros(sp.shape(impad))
        for r in tqdm(sizes):
            imtemp = fftmorphology(impad, strel(r), mode='erosion')
            if access_limited:
                imtemp = trim_disconnected_blobs(imtemp, inlets)
            imtemp = fftmorphology(imtemp, strel(r), mode='dilation')
            if sp.any(imtemp):
                imresults[(imresults == 0)*imtemp] = r
        imresults = extract_subsection(imresults, shape=im.shape)
    elif mode == 'dt':
        inlets = sp.where(inlets)
        imresults = sp.zeros(sp.shape(im))
        for r in tqdm(sizes):
            imtemp = dt >= r
            if access_limited:
                imtemp = trim_disconnected_blobs(imtemp, inlets)
            if sp.any(imtemp):
                imtemp = spim.distance_transform_edt(~imtemp) < r
                imresults[(imresults == 0)*imtemp] = r
    elif mode == 'hybrid':
        inlets = sp.where(inlets)
        imresults = sp.zeros(sp.shape(im))
        for r in tqdm(sizes):
            imtemp = dt >= r
            if access_limited:
                imtemp = trim_disconnected_blobs(imtemp, inlets)
            if sp.any(imtemp):
                imtemp = fftconvolve(imtemp, strel(r), mode='same') > 0.0001
                imresults[(imresults == 0)*imtemp] = r
    else:
        raise Exception('Unreckognized mode ' + mode)
    return imresults


def trim_disconnected_blobs(im, inlets):
    r"""
    Removes foreground voxels not connected to specified inlets

    Parameters
    ----------
    im : ND-array
        The array to be trimmed
    inlets : ND-array or tuple of indices
        The locations of the inlets.  Any voxels *not* connected directly to
        the inlets will be trimmed

    Returns
    -------
    image : ND-array
        An array of the same shape as ``im``, but with all foreground
        voxels not connected to the ``inlets`` removed.
    """
<<<<<<< HEAD
    labels = spim.label(im)[0]
    keep = sp.unique(labels[inlets])
    keep = keep[keep > 0]
    if len(keep) > 0:
        im2 = sp.reshape(sp.in1d(labels, keep), newshape=im.shape)
    else:
        im2 = sp.zeros_like(im)
=======
    temp = sp.zeros_like(im)
    temp[inlets] = True
    labels, N = spim.label(im + temp)
    im2 = im ^ (clear_border(labels=labels) > 0)
>>>>>>> 24528625
    return im2


def _get_axial_shifts(ndim=2, include_diagonals=False):
    r'''
    Helper function to generate the axial shifts that will be performed on
    the image to identify bordering pixels/voxels
    '''
    if ndim == 2:
        if include_diagonals:
            neighbors = square(3)
        else:
            neighbors = diamond(1)
        neighbors[1, 1] = 0
        x, y = np.where(neighbors)
        x -= 1
        y -= 1
        return np.vstack((x, y)).T
    else:
        if include_diagonals:
            neighbors = cube(3)
        else:
            neighbors = octahedron(1)
        neighbors[1, 1, 1] = 0
        x, y, z = np.where(neighbors)
        x -= 1
        y -= 1
        z -= 1
        return np.vstack((x, y, z)).T


def _make_stack(im, include_diagonals=False):
    r'''
    Creates a stack of images with one extra dimension to the input image
    with length equal to the number of borders to search + 1.
    Image is rolled along the axial shifts so that the border pixel is
    overlapping the original pixel. First image in stack is the original.
    Stacking makes direct vectorized array comparisons possible.
    '''
    ndim = len(np.shape(im))
    axial_shift = _get_axial_shifts(ndim, include_diagonals)
    if ndim == 2:
        stack = np.zeros([np.shape(im)[0],
                          np.shape(im)[1],
                          len(axial_shift)+1])
        stack[:, :, 0] = im
        for i in range(len(axial_shift)):
            ax0, ax1 = axial_shift[i]
            temp = np.roll(np.roll(im, ax0, 0), ax1, 1)
            stack[:, :, i+1] = temp
        return stack
    elif ndim == 3:
        stack = np.zeros([np.shape(im)[0],
                          np.shape(im)[1],
                          np.shape(im)[2],
                          len(axial_shift)+1])
        stack[:, :, :, 0] = im
        for i in range(len(axial_shift)):
            ax0, ax1, ax2 = axial_shift[i]
            temp = np.roll(np.roll(np.roll(im, ax0, 0), ax1, 1), ax2, 2)
            stack[:, :, :, i+1] = temp
        return stack


def nphase_border(im, include_diagonals=False):
    r'''
    Identifies the voxels in regions that border *N* other regions.

    Useful for finding triple-phase boundaries.

    Parameters
    ----------
    im : ND-array
        An ND image of the porous material containing discrete values in the
        pore space identifying different regions. e.g. the result of a
        snow-partition

    include_diagonals : boolean
        When identifying bordering pixels (2D) and voxels (3D) include those
        shifted along more than one axis

    Returns
    -------
    image : ND-array
        A copy of ``im`` with voxel values equal to the number of uniquely
        different bordering values
    '''
    if im.ndim != im.squeeze().ndim:
        warnings.warn('Input image conains a singleton axis:' + str(im.shape) +
                      ' Reduce dimensionality with np.squeeze(im) to avoid' +
                      ' unexpected behavior.')
    # Get dimension of image
    ndim = len(np.shape(im))
    if ndim not in [2, 3]:
        raise NotImplementedError("Function only works for 2d and 3d images")
    # Pad image to handle edges
    im = np.pad(im, pad_width=1, mode='edge')
    # Stack rolled images for each neighbor to be inspected
    stack = _make_stack(im, include_diagonals)
    # Sort the stack along the last axis
    stack.sort()
    out = np.ones_like(im)
    # Run through stack recording when neighbor id changes
    # Number of changes is number of unique bordering regions
    for k in range(np.shape(stack)[ndim])[1:]:
        if ndim == 2:
            mask = stack[:, :, k] != stack[:, :, k-1]
        elif ndim == 3:
            mask = stack[:, :, :, k] != stack[:, :, :, k-1]
        out += mask
    # Un-pad
    if ndim == 2:
        return out[1:-1, 1:-1].copy()
    else:
        return out[1:-1, 1:-1, 1:-1].copy()


def prune_branches(skel, branch_points=None, iterations=1):
    r"""
    Removes all dangling ends or tails of a skeleton.

    Parameters
    ----------
    skel : ND-image
        A image of a full or partial skeleton from which the tails should be
        trimmed.

    branch_points : ND-image, optional
        An image the same size ``skel`` with True values indicating the branch
        points of the skeleton.  If this is not provided it is calculated
        automatically.

    Returns
    -------
    An ND-image containing the skeleton with tails removed.

    """
    skel = skel > 0
    if skel.ndim == 2:
        from skimage.morphology import square as cube
    else:
        from skimage.morphology import cube
    # Create empty image to house results
    im_result = sp.zeros_like(skel)
    # If branch points are not supplied, attempt to find them
    if branch_points is None:
        branch_points = spim.convolve(skel*1.0, weights=cube(3)) > 3
        branch_points = branch_points*skel
    # Store original branch points before dilating
    pts_orig = branch_points
    # Find arcs of skeleton by deleting branch points
    arcs = skel*(~branch_points)
    # Label arcs
    arc_labels = spim.label(arcs, structure=cube(3))[0]
    # Dilate branch points so they overlap with the arcs
    branch_points = spim.binary_dilation(branch_points, structure=cube(3))
    pts_labels = spim.label(branch_points, structure=cube(3))[0]
    # Now scan through each arc to see if it's connected to two branch points
    slices = spim.find_objects(arc_labels)
    label_num = 0
    for s in slices:
        label_num += 1
        # Find branch point labels the overlap current arc
        hits = pts_labels[s]*(arc_labels[s] == label_num)
        # If image contains 2 branch points, then it's not a tail.
        if len(sp.unique(hits)) == 3:
            im_result[s] += arc_labels[s] == label_num
    # Add missing branch points back to arc image to make complete skeleton
    im_result += skel*pts_orig
    if iterations > 1:
        iterations -= 1
        im_temp = sp.copy(im_result)
        im_result = prune_branches(skel=im_result,
                                   branch_points=None,
                                   iterations=iterations)
        if sp.all(im_temp == im_result):
            iterations = 0
    return im_result<|MERGE_RESOLUTION|>--- conflicted
+++ resolved
@@ -1261,7 +1261,6 @@
         An array of the same shape as ``im``, but with all foreground
         voxels not connected to the ``inlets`` removed.
     """
-<<<<<<< HEAD
     labels = spim.label(im)[0]
     keep = sp.unique(labels[inlets])
     keep = keep[keep > 0]
@@ -1269,12 +1268,6 @@
         im2 = sp.reshape(sp.in1d(labels, keep), newshape=im.shape)
     else:
         im2 = sp.zeros_like(im)
-=======
-    temp = sp.zeros_like(im)
-    temp[inlets] = True
-    labels, N = spim.label(im + temp)
-    im2 = im ^ (clear_border(labels=labels) > 0)
->>>>>>> 24528625
     return im2
 
 
