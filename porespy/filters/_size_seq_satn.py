--- conflicted
+++ resolved
@@ -118,15 +118,6 @@
     elif isinstance(bins, int):
         bins = np.linspace(0, size.max(), bins)
     if im is None:
-<<<<<<< HEAD
-        im = (size != 0)
-    void_vol = im.sum(dtype=np.int64)
-    satn = -np.ones_like(size, dtype=float)
-    for r in bins[-1::-1]:
-        hits = (size >= r) * (size > 0)
-        temp = hits.sum(dtype=np.int64)/void_vol
-        satn[hits * (satn == -1)] = temp
-=======
         im = ~(size == 0)
     void_vol = im.sum()
     satn = -np.ones_like(size, dtype=float)
@@ -140,7 +131,6 @@
             hits = (size >= r) * (size > 0)
             temp = hits.sum()/void_vol
             satn[hits * (satn == -1)] = temp
->>>>>>> 5de78a3b
     satn *= (im > 0)
     return satn
 
