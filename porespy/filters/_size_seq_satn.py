--- conflicted
+++ resolved
@@ -214,11 +214,7 @@
         b[0] = 0
     c = np.cumsum(b)
     seq = np.reshape(seq, solid_mask.shape)
-<<<<<<< HEAD
     satn = c[seq]/(seq.size - solid_mask.sum(dtype=np.int64))
-=======
-    satn = c[seq]/(~solid_mask).sum()
->>>>>>> b8f0b914
     satn[solid_mask] = 0
     satn[uninvaded_mask] = -1
     return satn
