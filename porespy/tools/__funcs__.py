import scipy as sp
import scipy.ndimage as spim
from skimage.morphology import ball, disk, square, cube
from array_split import shape_split
from scipy.signal import fftconvolve


def subdivide(im, divs=2):
    r"""
    Returns slices into an image describing the specified number of sub-arrays.
    This function is useful for performing operations on smaller images for
    memory or speed.  Note that for most typical operations this will NOT work,
    since the image borders would cause artifacts (e.g. ``distance_transform``)

    Parameters
    ----------
    im : ND-array
        The image of the porous media

    divs : scalar or array_like
        The number of sub-divisions to create in each axis of the image.  If a
        scalar is given it is assumed this value applies in all dimensions.

    Returns
    -------
    An ND-array containing slice objects for indexing into ``im`` that extract
    the sub-divided arrays.

    Notes
    -----
    This method uses the
    `array_split package <https://github.com/array-split/array_split>`_ which
    offers the same functionality as the ``split`` method of Numpy's ND-array,
    but supports the splitting multidimensional arrays in all dimensions.

    Examples
    --------
    >>> import porespy as ps
    >>> import matplotlib.pyplot as plt
    >>> im = ps.generators.blobs(shape=[200, 200])
    >>> s = ps.tools.subdivide(im, divs=[2, 2])

    ``s`` contains an array with the shape given by ``divs``.  To access the
    first and last quadrants of ``im`` use:
    >>> print(im[s[0, 0]].shape)
    (100, 100)
    >>> print(im[s[1, 1]].shape)
    (100, 100)

    It can be easier to index the array with the slices by applying ``flatten``
    first:
    >>> s_flat = s.flatten()
    >>> for i in s_flat:
    ...     print(im[i].shape)
    (100, 100)
    (100, 100)
    (100, 100)
    (100, 100)
    """
    # Expand scalar divs
    if sp.array(divs, ndmin=1).size == 1:
        divs = [divs for i in range(im.ndim)]
    s = shape_split(im.shape, axis=divs)
    return s


def bbox_to_slices(bbox):
    r"""
    Given a tuple containing bounding box coordinates, return a tuple of slice
    objects.

    Parameters
    ----------
    bbox : tuple of ints
        The bounding box indices in the form (``xmin``, ``ymin``, ``zmin``,
        ``xmax``, ``ymax``, ``zmax``).  For a 2D image, simply omit the
        ``zmin`` and ``zmax`` entries.

    Returns
    -------
    A tuple of slice objects that can be used to directly index into a larger
    image.  A
    """
    if len(bbox) == 4:
        ret = (slice(bbox[0], bbox[2]),
               slice(bbox[1], bbox[3]))
    else:
        ret = (slice(bbox[0], bbox[3]),
               slice(bbox[1], bbox[4]),
               slice(bbox[2], bbox[5]))
    return ret


def get_slice(im, center, size, pad=0):
    r"""
    Given a ``center`` location and ``radius`` of a feature, returns the slice
    object into the ``im`` that bounds the feature but does not extend beyond
    the image boundaries.

    Parameters
    ----------
    im : ND-image
        The image of the porous media

    center : array_like
        The coordinates of the center of the feature of interest

    size : array_like or scalar
        The size of the feature in each direction.  If a scalar is supplied,
        this implies the same size in all directions.

    pad : scalar or array_like
        The amount to pad onto each side of the slice.  The default is 0.  A
        scalar value will increase the slice size equally in all directions,
        while an array the same shape as ``im.shape`` can be passed to pad
        a specified amount in each direction.

    Returns
    -------
    A list of slice objects, each indexing into one dimension of the image.
    """
    p = sp.ones(shape=im.ndim, dtype=int)*sp.array(pad)
    s = sp.ones(shape=im.ndim, dtype=int)*sp.array(size)
    slc = []
    for dim in range(im.ndim):
        lower_im = sp.amax((center[dim] - s[dim] - p[dim], 0))
        upper_im = sp.amin((center[dim] + s[dim] + 1 + p[dim], im.shape[dim]))
        slc.append(slice(lower_im, upper_im))
    return slc


def find_outer_region(im, r=0):
    r"""
    Finds regions of the image that are outside of the solid matrix.  This
    function uses the rolling ball method to define where the outer region
    ends and the void space begins.

    This function is particularly useful for samples that do not fill the
    entire rectangular image, such as cylindrical cores or samples with non-
    parallel faces.

    Parameters
    ----------
    im : ND-array
        Image of the porous material with 1's for void and 0's for solid

    r : scalar
        The radius of the rolling ball to use.  If not specified then a value
        is calculated as twice maximum of the distance transform.  The image
        size is padded by this amount in all directions, so the image can
        become quite large and unwieldy if too large a value is given.

    Returns
    -------
    A boolean mask the same shape as ``im``, containing True in all voxels
    identified as *outside* the sample.

    """
    if r == 0:
        dt = spim.distance_transform_edt(input=im)
        r = int(sp.amax(dt))*2
    im_padded = sp.pad(array=im, pad_width=r, mode='constant',
                       constant_values=True)
    dt = spim.distance_transform_edt(input=im_padded)
    seeds = (dt >= r) + get_border(shape=im_padded.shape)
    # Remove seeds not connected to edges
    labels = spim.label(seeds)[0]
    mask = labels == 1  # Assume label of 1 on edges, assured by adding border
    dt = spim.distance_transform_edt(~mask)
    outer_region = dt < r
    outer_region = extract_subsection(im=outer_region, shape=im.shape)
    return outer_region


def extract_cylinder(im, r=None, axis=0):
    r"""
    Returns a cylindrical section of the image of specified radius. This is
    useful for making square images look like cylindrical cores such as those
    obtained from X-ray tomography.

    Parameters
    ----------
    im : ND-array
        The image of the porous material

    r : scalr
        The radius of the cylinder to extract.  If none if given then the
        default is the largest cylinder that can fit inside the x-y plane.

    axis : scalar
        The axis along with the cylinder will be oriented.

    Returns
    -------
    An ND-image the same size ``im`` with True values indicating the void space
    but with the sample trimmed to a cylindrical section in the center of the
    image.  The region outside the cylindrical section is labeled with True
    values since it is open space.
    """
    if r is None:
        a = list(im.shape)
        a.pop(axis)
        r = sp.amin(a)/2
    dim = [range(int(-s/2), int(s/2)) for s in im.shape]
    inds = sp.meshgrid(*dim, indexing='ij')
    inds[axis] = inds[axis]*0
    d = sp.sqrt(sp.sum(sp.square(inds), axis=0))
    mask = d <= r
    im[~mask] = True
    return im


def extract_subsection(im, shape):
    r"""
    Extracts the middle section of a image

    Parameters
    ----------
    im : ND-array
        Image from which to extract the subsection

    shape : array_like
        Can either specify the size of the extracted section or the fractional
        size of the image to extact.

    Returns
    -------
    An ND-array of size given by the ``shape`` argument, taken from the center
    of the image.

    Examples
    --------
    >>> import scipy as sp
    >>> from porespy.tools import extract_subsection
    >>> im = sp.array([[1, 1, 1, 1], [1, 2, 2, 2], [1, 2, 3, 3], [1, 2, 3, 4]])
    >>> print(im)
    [[1 1 1 1]
     [1 2 2 2]
     [1 2 3 3]
     [1 2 3 4]]
    >>> im = extract_subsection(im=im, shape=[2, 2])
    >>> print(im)
    [[2 2]
     [2 3]]

    """
    # Check if shape was given as a fraction
    shape = sp.array(shape)
    if shape[0] < 1:
        shape = sp.array(im.shape)*shape
    center = sp.array(im.shape)/2
    s_im = []
    for dim in range(im.ndim):
        r = shape[dim]/2
        lower_im = sp.amax((center[dim]-r, 0))
        upper_im = sp.amin((center[dim]+r, im.shape[dim]))
        s_im.append(slice(int(lower_im), int(upper_im)))
    return im[tuple(s_im)]


def get_planes(im, squeeze=True):
    r"""
    Extracts three planar images from the volumetric image, one for each
    principle axis.  The planes are taken from the middle of the domain.

    Parameters
    ----------
    im : ND-array
        The volumetric image from which the 3 planar images are to be obtained

    squeeze : boolean, optional
        If True (default) the returned images are 2D (i.e. squeezed).  If
        False, the images are 1 element deep along the axis where the slice
        was obtained.
    """
    x, y, z = (sp.array(im.shape)/2).astype(int)
    planes = [im[x, :, :], im[:, y, :], im[:, :, z]]
    if not squeeze:
        imx = planes[0]
        planes[0] = sp.reshape(imx, [1, imx.shape[0], imx.shape[1]])
        imy = planes[1]
        planes[1] = sp.reshape(imy, [imy.shape[0], 1, imy.shape[1]])
        imz = planes[2]
        planes[2] = sp.reshape(imz, [imz.shape[0], imz.shape[1], 1])
    return planes


def extend_slice(s, shape, pad=1):
    r"""
    Adjust slice indices to include additional voxles around the slice.  The
    key to this function is that is does bounds checking to ensure the indices
    don't extend outside the image.

    Parameters
    ----------
    s : list of slice objects
         A list (or tuple) of N slice objects, where N is the number of
         dimensions in the image.

    shape : array_like
        The shape of the image into which the slice objects apply.  This is
        used to check the bounds to prevent indexing beyond the image.

    pad : int
        The number of voxels to expand in each direction.

    Returns
    -------
    A list slice objects with the start and stop attributes respectively
    incremented and decremented by 1, without extending beyond the image
    boundaries.

    Examples
    --------
    >>> from scipy.ndimage import label, find_objects
    >>> from porespy.tools import extend_slice
    >>> im = sp.array([[1, 0, 0], [1, 0, 0], [0, 0, 1]])
    >>> labels = label(im)[0]
    >>> s = find_objects(labels)

    Using the slices returned by ``find_objects``, set the first label to 3

    >>> labels[s[0]] = 3
    >>> print(labels)
    [[3 0 0]
     [3 0 0]
     [0 0 2]]

    Next extend the slice, and use it to set the values to 4

    >>> s_ext = extend_slice(s[0], shape=im.shape, pad=1)
    >>> labels[s_ext] = 4
    >>> print(labels)
    [[4 4 0]
     [4 4 0]
     [4 4 2]]

    As can be seen by the location of the 4s, the slice was extended by 1, and
    also handled the extension beyond the boundary correctly.
    """
    pad = int(pad)
    a = []
    for i, dim in zip(s, shape):
        start = 0
        stop = dim
        if i.start - pad >= 0:
            start = i.start - pad
        if i.stop + pad < dim:
            stop = i.stop + pad
        a.append(slice(start, stop, None))
    return tuple(a)


def binary_opening_fft(im, strel):
    r"""
    Using the ``scipy.signal.fftconvolve`` function (twice) to accomplish
    binary image opening.

    The use of the fft-based convolution produces a 10x speed-up compared to
    the standard ``binary_opening`` included in ``scipy.ndimage``.

    See Also
    --------
    binary_opening_dt

    Notes
    -----
    The ``fftconvolve`` function is only optimzed in some scipy installations,
    depending how it was compiled.  If the promised speed-up is not acheived,
    this may be the issue.  Using ``binary_opening_dt`` should still be fast
    but is limited to spherical and circular structing elements.

    """
    if isinstance(strel, int):
        if im.ndim == 2:
            strel = disk(strel)
        else:
            strel = ball(strel)
    seeds = sp.signal.fftconvolve(im, strel) > (strel.sum() - 0.1)
    result = sp.signal.fftconvolve(seeds, strel) > 0.1
    result = extract_subsection(result, im.shape)
    return result


def binary_opening_dt(im, r):
    r"""
    Perform a morphological opening that does not slow down with larger
    structuring elements.

    It uses a shortcut based on the distance transform, which means it only
    applies to spherical (or cicular if the image is 2d) structuring elements.

    Parameters
    ----------
    im : ND-array
        The image of the porous material with True values (or 1's) indicating
        the pore phase.

    r : scalar, int
        The radius of the spherical structuring element to apply

    Returns
    -------
    A binary image with ``True`` values in all locations where a sphere of size
    ``r`` could fit entirely within the pore space.

    See Also
    --------
    binary_opening_fft

    """
    temp = sp.pad(im, pad_width=1, mode='constant', constant_values=0)
    dt = spim.distance_transform_edt(temp)
    seeds = dt > r
    im_opened = spim.distance_transform_edt(~seeds) <= r
    im_opened = extract_subsection(im_opened, im.shape)
    return im_opened


def randomize_colors(im, keep_vals=[0]):
    r'''
    Takes a greyscale image and randomly shuffles the greyscale values, so that
    all voxels labeled X will be labelled Y, and all voxels labeled Y will be
    labeled Z, where X, Y, Z and so on are randomly selected from the values
    in the input image.

    This function is useful for improving the visibility of images with
    neighboring regions that are only incrementally different from each other,
    such as that returned by `scipy.ndimage.label`.

    Parameters
    ----------
    im : array_like
        An ND image of greyscale values.

    keep_vals : array_like
        Indicate which voxel values should NOT be altered.  The default is
        `[0]` which is useful for leaving the background of the image
        untouched.

    Returns
    -------
    An image the same size and type as `im` but with the greyscale values
    reassigned.  The unique values in both the input and output images will
    be identical.

    Notes
    -----
    If the greyscale values in the input image are not contiguous then the
    neither will they be in the output.

    Examples
    --------
    >>> import porespy as ps
    >>> import scipy as sp
    >>> sp.random.seed(0)
    >>> im = sp.random.randint(low=0, high=5, size=[4, 4])
    >>> print(im)
    [[4 0 3 3]
     [3 1 3 2]
     [4 0 0 4]
     [2 1 0 1]]
    >>> im_rand = ps.tools.randomize_colors(im)
    >>> print(im_rand)
    [[2 0 4 4]
     [4 1 4 3]
     [2 0 0 2]
     [3 1 0 1]]

    As can be seen, the 2's have become 3, 3's have become 4, and 4's have
    become 2.  1's remained 1 by random accident.  0's remain zeros by default,
    but this can be controlled using the `keep_vals` argument.

    '''
    im_flat = im.flatten()
    keep_vals = sp.array(keep_vals)
    swap_vals = ~sp.in1d(im_flat, keep_vals)
    im_vals = sp.unique(im_flat[swap_vals])
    new_vals = sp.random.permutation(im_vals)
    im_map = sp.zeros(shape=[sp.amax(im_vals) + 1, ], dtype=int)
    im_map[im_vals] = new_vals
    im_new = im_map[im_flat]
    im_new = sp.reshape(im_new, newshape=sp.shape(im))
    return im_new


def make_contiguous(im):
    r"""
    Take an image with arbitrary greyscale values and adjust them to ensure
    all values fall in a contiguous range starting at 0.

    Parameters
    ----------
    im : array_like
        An ND array containing greyscale values

    Returns
    -------
    An ND-array the same size as ``im`` but with all values in contiguous
    orders.

    Example
    -------
    >>> import porespy as ps
    >>> import scipy as sp
    >>> im = sp.array([[0, 2, 9], [6, 8, 3]])
    >>> im = ps.tools.make_contiguous(im)
    >>> print(im)
    [[0 1 5]
     [3 4 2]]

    """
    im_flat = im.flatten()
    im_vals = sp.unique(im_flat)
    im_map = sp.zeros(shape=sp.amax(im_flat)+1)
    im_map[im_vals] = sp.arange(0, sp.size(sp.unique(im_flat)))
    im_new = im_map[im_flat]
    im_new = sp.reshape(im_new, newshape=sp.shape(im))
    im_new = sp.array(im_new, dtype=im_flat.dtype)
    return im_new


def get_border(shape, thickness=1, mode='edges'):
    r"""
    Creates an array of specified size with corners, edges or faces labelled as
    True.  This can be used as mask to manipulate values laying on the
    perimeter of an image.

    Parameters
    ----------
    shape : array_like
        The shape of the array to return.  Can be either 2D or 3D.

    thickness : scalar (default is 1)
        The number of pixels/voxels to place along perimeter.

    mode : string
        The type of border to create.  Options are 'faces', 'edges' (default)
        and 'corners'.  In 2D 'faces' and 'edges' give the same result.

    Returns
    -------
    An ND-array of specified shape with True values at the perimeter and False
    elsewhere.

    Examples
    --------
    >>> import porespy as ps
    >>> import scipy as sp
    >>> mask = ps.tools.get_border(shape=[3, 3], mode='corners')
    >>> print(mask)
    [[ True False  True]
     [False False False]
     [ True False  True]]
    >>> mask = ps.tools.get_border(shape=[3, 3], mode='edges')
    >>> print(mask)
    [[ True  True  True]
     [ True False  True]
     [ True  True  True]]
    """
    ndims = len(shape)
    t = thickness
    border = sp.ones(shape, dtype=bool)
    if mode == 'faces':
        if ndims == 2:
            border[t:-t, t:-t] = False
        if ndims == 3:
            border[t:-t, t:-t, t:-t] = False
    elif mode == 'edges':
        if ndims == 2:
            border[t:-t, t:-t] = False
        if ndims == 3:
            border[0::, t:-t, t:-t] = False
            border[t:-t, 0::, t:-t] = False
            border[t:-t, t:-t, 0::] = False
    elif mode == 'corners':
        if ndims == 2:
            border[t:-t, 0::] = False
            border[0::, t:-t] = False
        if ndims == 3:
            border[t:-t, 0::, 0::] = False
            border[0::, t:-t, 0::] = False
            border[0::, 0::, t:-t] = False
    return border


<<<<<<< HEAD
def in_hull(points, hull):
    """
    Test if a list of coordinates are inside a given convex hull

    Parameters
    ----------
    points : array_like (N x ndims)
        The spatial coordinates of the points to check

    hull : scipy.spatial.ConvexHull object **OR** array_like
        Can be either a convex hull object as returned by
        ``scipy.spatial.ConvexHull`` or simply the coordinates of the points
        that define the convex hull.

    Returns
    -------
    A Boolean array of length *N* indicating whether or not the given points
    in ``points`` lies within the provided ``hull``.

    """
    from scipy.spatial import Delaunay, ConvexHull
    if isinstance(hull, ConvexHull):
        hull = hull.points
    hull = Delaunay(hull)
    return hull.find_simplex(points) >= 0
=======
def fft_dilate(im, strel):
    r"""
    Performs an image dilation using a fast fourier transform

    Parameters
    ----------
    im : ND-array
        An ND image of the porous material containing True values in the
        pore space.

    strel : ND-array
        An ND image of a structuring element.

    Returns
    ----------
    An ND array with same dimensions as im

    Examples
    ----------
    >>> import porespy as ps
    >>> from skimage.morphology import disk
    >>> import numpy as np
    >>> im = np.zeros([5, 5], dtype=bool)
    >>> im[2, 2] = True
    >>> strel = disk(2)
    >>> im_d = ps.tools.fft_dilate(im, strel)
    >>> print(im_d)
    [[False False  True False False]
     [False  True  True  True False]
     [ True  True  True  True  True]
     [False  True  True  True False]
     [False False  True False False]]
    """
    return fftconvolve(im, strel, 'same') > 0.5
>>>>>>> 627cbe73
<|MERGE_RESOLUTION|>--- conflicted
+++ resolved
@@ -584,7 +584,6 @@
     return border
 
 
-<<<<<<< HEAD
 def in_hull(points, hull):
     """
     Test if a list of coordinates are inside a given convex hull
@@ -610,7 +609,8 @@
         hull = hull.points
     hull = Delaunay(hull)
     return hull.find_simplex(points) >= 0
-=======
+
+
 def fft_dilate(im, strel):
     r"""
     Performs an image dilation using a fast fourier transform
@@ -644,5 +644,4 @@
      [False  True  True  True False]
      [False False  True False False]]
     """
-    return fftconvolve(im, strel, 'same') > 0.5
->>>>>>> 627cbe73
+    return fftconvolve(im, strel, 'same') > 0.5