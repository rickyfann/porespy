--- conflicted
+++ resolved
@@ -5,10 +5,6 @@
 from edt import edt
 from collections import namedtuple
 from skimage.morphology import ball, disk
-<<<<<<< HEAD
-=======
-from skimage.measure import marching_cubes
->>>>>>> 9e85d299
 from array_split import shape_split, ARRAY_BOUNDS
 from scipy.signal import fftconvolve
 try:
@@ -1267,7 +1263,6 @@
     return satn
 
 
-<<<<<<< HEAD
 def zero_corners(im, pad_width):
     r"""
     Fills corners of a padded-image with 0, given a pad width and list of
@@ -1352,12 +1347,6 @@
     return out
 
 
-ndim = 2
-# pad_width = [[0, 1], [0, 2]]
-pad_width = [1, [2, 5]]
-x = _parse_pad_width(pad_width, ndim)
-print(x)
-=======
 def sanitize_filename(filename, ext, exclude_ext=False):
     r"""
     Returns a sanitized string in the form of name.extension
@@ -1385,5 +1374,4 @@
     else:
         name = filename
     filename_formatted = f"{name}" if exclude_ext else f"{name}.{ext}"
-    return filename_formatted
->>>>>>> 9e85d299
+    return filename_formatted