r"""

Collection of functions for performing numerical simulations on images
######################################################################

This module contains routines for performing simulations directly on images.

.. currentmodule:: porespy

.. autosummary::
   :template: mybase.rst
   :toctree: generated/

    simulations.drainage
    simulations.tortuosity_fd
    simulations.rw
    simulations.calc_gas_props
    simulations.compute_steps
    simulations.steps_to_displacements
    simulations.effective_diffusivity_rw
    simulations.tortuosity_rw
    simulations.plot_deff
    simulations.plot_tau
    simulations.plot_msd
    simulations.rw_to_image

"""

from ._drainage import *
from ._dns import *
<<<<<<< HEAD
from .rw_simulation import *
from .rw_post import *
=======
from ._ibip import ibip
from ._ibip_gpu import ibip_gpu
>>>>>>> 1d966eb9
<|MERGE_RESOLUTION|>--- conflicted
+++ resolved
@@ -28,10 +28,7 @@
 
 from ._drainage import *
 from ._dns import *
-<<<<<<< HEAD
-from .rw_simulation import *
-from .rw_post import *
-=======
 from ._ibip import ibip
 from ._ibip_gpu import ibip_gpu
->>>>>>> 1d966eb9
+from .rw_simulation import *
+from .rw_post import *