--- conflicted
+++ resolved
@@ -17,19 +17,9 @@
 class FilterTest():
     def setup_class(self):
         np.random.seed(0)
-<<<<<<< HEAD
-        # This odd porosity is so because the blobs function now returns EXACTLY
-        # the porosity requested, so I forced this value so all the tests pass
-        self.im = ps.generators.blobs(shape=[100, 100, 100],
-                                      blobiness=2,
-                                      porosity=0.499829)
-        # Ensure that im was generated as expeccted
-        assert ps.metrics.porosity(self.im) == 0.499829
-=======
         self.im = ps.generators.blobs(shape=[100, 100, 100], blobiness=2, seed=0)
         # Ensure that im was generated as expected
         assert self.im.sum()/self.im.size == 0.499829
->>>>>>> 3ad2e8fd
         self.im_dt = edt(self.im)
 
     def test_im_in_not_im_out(self):
