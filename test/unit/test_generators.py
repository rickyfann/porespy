import porespy as ps
import numpy as np
import scipy as sp
import pytest
import scipy.ndimage as spim
import matplotlib.pyplot as plt
plt.close('all')


class GeneratorTest():

    def setup_class(self):
        np.random.seed(10)

    def test_cylinders(self):
        X = 100
        Y = 100
        # Fibers don't work in 2D
        with pytest.raises(Exception):
            im = ps.generators.cylinders(shape=[X, Y], radius=4, ncylinders=20)
        # But this works
        im = ps.generators.cylinders(shape=[1, X, Y], radius=1, ncylinders=20)
        assert im.dtype == bool
        assert np.shape(im.squeeze()) == (X, Y)
        im = ps.generators.cylinders(shape=[50, 50, 50], radius=1,
                                     ncylinders=20)
        assert np.shape(im.squeeze()) == (50, 50, 50)

    def test_insert_shape_center_defaults(self):
        im = np.zeros([11, 11])
        shape = np.ones([3, 3])
        im = ps.generators.insert_shape(im, element=shape, center=[5, 5])
        assert np.sum(im) == np.prod(shape.shape)

        im = np.zeros([11, 11])
        shape = np.ones([4, 4])
        with pytest.raises(Exception):
            im = ps.generators.insert_shape(im, element=shape, center=[5, 5])

    def test_insert_shape_center_overlay(self):
        im = np.ones([10, 10])
        shape = np.ones([3, 3])
        im = ps.generators.insert_shape(im, element=shape, center=[5, 5],
                                        value=1.0, mode='overlay')
        assert np.sum(im) == (np.prod(im.shape) + np.prod(shape.shape))

    def test_insert_shape_corner_overwrite(self):
        im = np.ones([10, 10])
        shape = np.ones([3, 3])
        im = ps.generators.insert_shape(im, element=shape, corner=[5, 5],
                                        value=1.0, mode='overlay')
        assert np.sum(im) == (np.prod(im.shape) + np.prod(shape.shape))
        assert im[5, 5] == 2
        assert im[4, 5] == 1 and im[5, 4] == 1

    def test_insert_shape_center_outside_im(self):
        im = np.zeros([11, 11])
        shape = np.ones([3, 3])
        im = ps.generators.insert_shape(im, element=shape, center=[-1, -1])
        assert np.sum(im) == 1

        im = np.zeros([11, 11])
        shape = np.ones([3, 3])
        im = ps.generators.insert_shape(im, element=shape, center=[0, -1])
        assert np.sum(im) == 2

        im = np.zeros([11, 11])
        shape = np.ones([3, 3])
        im = ps.generators.insert_shape(im, element=shape, center=[10, 10])
        assert np.sum(im) == 4

        im = np.zeros([11, 11])
        shape = np.ones([3, 3])
        im = ps.generators.insert_shape(im, element=shape, center=[14, 14])
        assert np.sum(im) == 0

        im = np.zeros([11, 11])
        shape = np.ones([4, 4])
        with pytest.raises(Exception):
            im = ps.generators.insert_shape(im, element=shape, center=[10, 10])

        im = np.zeros([11, 11])
        shape = np.ones([4, 3])
        with pytest.raises(Exception):
            im = ps.generators.insert_shape(im, element=shape, center=[10, 10])

    def test_insert_shape_corner_outside_im(self):
        im = np.zeros([11, 11])
        shape = np.ones([3, 3])
        im = ps.generators.insert_shape(im, element=shape, corner=[-1, -1])
        assert np.sum(im) == 4

        im = np.zeros([11, 11])
        shape = np.ones([3, 3])
        im = ps.generators.insert_shape(im, element=shape, corner=[-1, 1])
        assert np.sum(im) == 6

        im = np.zeros([11, 11])
        shape = np.ones([3, 3])
        im = ps.generators.insert_shape(im, element=shape, corner=[-3, -3])
        assert np.sum(im) == 0

        im = np.zeros([11, 11])
        shape = np.ones([3, 3])
        im = ps.generators.insert_shape(im, element=shape, corner=[10, 9])
        assert np.sum(im) == 2

        im = np.zeros([11, 11])
        shape = np.ones([3, 3])
        im = ps.generators.insert_shape(im, element=shape, corner=[13, 13])
        assert np.sum(im) == 0

        im = np.zeros([11, 11])
        shape = np.ones([3, 4])
        im = ps.generators.insert_shape(im, element=shape, corner=[9, 9])
        assert np.sum(im) == 4

        im = np.zeros([11, 11])
        shape = np.ones([3, 4])
        im = ps.generators.insert_shape(im, element=shape, corner=[0, -1])
        assert np.sum(im) == 9

    def test_bundle_of_tubes(self):
        im = ps.generators.bundle_of_tubes(shape=[101, 101, 1], spacing=10)
        labels, N = spim.label(input=im)
        assert N == 100

    def test_overlapping_spheres_2d(self):
        phis = np.arange(0.1, 0.9, 0.2)
        for phi in phis:
            im = ps.generators.overlapping_spheres(shape=[101, 101],
                                                   radius=5,
                                                   porosity=phi)
            phi_actual = im.sum() / np.size(im)
            assert abs(phi_actual - phi) < 0.02

    def test_overlapping_spheres_3d(self):
        phis = np.arange(0.1, 0.9, 0.2)
        for phi in phis:
            im = ps.generators.overlapping_spheres(shape=[100, 100, 50],
                                                   radius=8, porosity=phi)
            phi_actual = im.sum() / np.size(im)
            assert abs(phi_actual - phi) < 0.02

    def test_polydisperse_spheres(self):
        phis = np.arange(0.1, 0.9, 0.2)
        dist = sp.stats.norm(loc=7, scale=2)
        for phi in phis:
            im = ps.generators.polydisperse_spheres(shape=[100, 100, 50],
                                                    porosity=phi, dist=dist,
                                                    nbins=10)
            phi_actual = im.sum() / np.size(im)
            assert abs(phi_actual - phi) < 0.1

    def test_voronoi_edges(self):
        np.random.seed(0)
        im = ps.generators.voronoi_edges(shape=[50, 50, 50],
                                         radius=2,
                                         ncells=25,
                                         flat_faces=True)
        top_slice = im[:, :, 0]
        assert np.sum(top_slice) == 1409

    def test_lattice_spheres_square(self):
        im = ps.generators.lattice_spheres(shape=[101, 101], radius=5,
                                           offset=0, lattice='sc')
        labels, N = spim.label(input=~im)
        assert N == 100

    def test_lattice_spheres_triangular(self):
        im = ps.generators.lattice_spheres(shape=[101, 101], radius=5,
                                           lattice='triangular')
        labels, N = spim.label(input=~im)
        assert N == 85

    def test_lattice_spheres_sc(self):
        im = ps.generators.lattice_spheres(shape=[101, 101, 101],
                                           radius=4, offset=1,
                                           lattice='sc')
        labels, N = spim.label(input=~im)
        assert N == 1000

    def test_lattice_spheres_fcc(self):
        im = ps.generators.lattice_spheres(shape=[101, 101, 101],
                                           radius=4, offset=2,
                                           lattice='fcc')
        labels, N = spim.label(input=~im)
        assert N == 392

    def test_lattice_spheres_bcc(self):
        im = ps.generators.lattice_spheres(shape=[101, 101, 101],
                                           radius=4, offset=2,
                                           lattice='bcc')
        labels, N = spim.label(input=~im)
        assert N == 1024

    def test_noise_simplex(self):
        pass

    def test_noise_perlin(self):
        pass

    def test_blobs_1d_shape(self):
        im = ps.generators.blobs(shape=[101])
        assert len(list(im.shape)) == 3

<<<<<<< HEAD
    def test_RSA_2d_contained(self):
        im = sp.zeros([100, 100], dtype=int)
        im = ps.generators.RSA(im, radius=10, volume_fraction=0.5,
                               mode='contained')
        border = ps.tools.get_border(shape=im.shape, mode='edges')
        assert sp.sum(border*im) == 0

    def test_RSA_2d_extended(self):
        im = sp.zeros([100, 100], dtype=int)
        im = ps.generators.RSA(im, radius=10, volume_fraction=0.5,
                               mode='extended')
        border = ps.tools.get_border(shape=im.shape, mode='edges')
        assert sp.sum(border*im) > 0

    def test_RSA_3d_contained(self):
        im = sp.zeros([100, 100, 100], dtype=int)
        im = ps.generators.RSA(im, radius=10, volume_fraction=0.5,
                               mode='contained')
        border = ps.tools.get_border(shape=im.shape, mode='faces')
        assert sp.sum(border*im) == 0

    def test_RSA_3d_extended(self):
        im = sp.zeros([100, 100, 100], dtype=int)
        im = ps.generators.RSA(im, radius=10, volume_fraction=0.5,
                               mode='extended')
        border = ps.tools.get_border(shape=im.shape, mode='faces')
        assert sp.sum(border*im) > 0

    def test_RSA_2d_seqential_additions(self):
        im = sp.zeros([100, 100], dtype=int)
        im = ps.generators.RSA(im, radius=10)
        phi1 = ps.metrics.porosity(im)
        im = ps.generators.RSA(im, radius=5)
        phi2 = ps.metrics.porosity(im)
        assert phi2 > phi1
=======
    def test_RSA_2d_single(self):
        np.random.seed(0)
        im = np.zeros([100, 100], dtype=int)
        im = ps.generators.RSA(im, radius=10, volume_fraction=0.5)
        assert np.sum(im > 0) == 5095
        assert np.sum(im > 1) == 20

    def test_RSA_2d_multi(self):
        np.random.seed(0)
        im = np.zeros([100, 100], dtype=int)
        im = ps.generators.RSA(im, radius=10, volume_fraction=0.5)
        im = ps.generators.RSA(im, radius=5, volume_fraction=0.75)
        assert np.sum(im > 0) == 6520
        assert np.sum(im > 1) == 44

    def test_RSA_3d_single(self):
        np.random.seed(0)
        im = np.zeros([50, 50, 50], dtype=int)
        im = ps.generators.RSA(im, radius=5, volume_fraction=0.5)
        assert np.sum(im > 0) == 45602
        assert np.sum(im > 1) == 121

    def test_RSA_mask_edge_2d(self):
        im = np.zeros([100, 100], dtype=int)
        im = ps.generators.RSA(im, radius=10, volume_fraction=0.5,
                               mode='contained')
        coords = np.argwhere(im == 2)
        assert ~np.any(coords < 10)
        assert ~np.any(coords > 90)

    def test_RSA_mask_edge_3d(self):
        im = np.zeros([50, 50, 50], dtype=int)
        im = ps.generators.RSA(im, radius=5, volume_fraction=0.5,
                               mode='contained')
        coords = np.argwhere(im == 2)
        assert ~np.any(coords < 5)
        assert ~np.any(coords > 45)
>>>>>>> e4adf421

    def test_line_segment(self):
        X0 = [3, 4]
        X1 = [5, 9]
        L1, L2 = ps.generators.line_segment(X0, X1)
        assert np.all(L1 == [3, 3, 4, 4, 5, 5])
        assert np.all(L2 == [4, 5, 6, 7, 8, 9])

        X0 = [3, 4, 5]
        X1 = [5, 9, 13]
        L1, L2, L3 = ps.generators.line_segment(X0, X1)
        assert np.all(L1 == [3, 3, 4, 4, 4, 4, 4, 5, 5])
        assert np.all(L2 == [4, 5, 5, 6, 6, 7, 8, 8, 9])
        assert np.all(L3 == [5, 6, 7, 8, 9, 10, 11, 12, 13])


if __name__ == '__main__':
    t = GeneratorTest()
    self = t
    t.setup_class()
    for item in t.__dir__():
        if item.startswith('test'):
            print('running test: '+item)
            t.__getattribute__(item)()<|MERGE_RESOLUTION|>--- conflicted
+++ resolved
@@ -204,16 +204,15 @@
         im = ps.generators.blobs(shape=[101])
         assert len(list(im.shape)) == 3
 
-<<<<<<< HEAD
     def test_RSA_2d_contained(self):
-        im = sp.zeros([100, 100], dtype=int)
+        im = np.zeros([100, 100], dtype=int)
         im = ps.generators.RSA(im, radius=10, volume_fraction=0.5,
                                mode='contained')
         border = ps.tools.get_border(shape=im.shape, mode='edges')
         assert sp.sum(border*im) == 0
 
     def test_RSA_2d_extended(self):
-        im = sp.zeros([100, 100], dtype=int)
+        im = np.zeros([100, 100], dtype=int)
         im = ps.generators.RSA(im, radius=10, volume_fraction=0.5,
                                mode='extended')
         border = ps.tools.get_border(shape=im.shape, mode='edges')
@@ -240,45 +239,6 @@
         im = ps.generators.RSA(im, radius=5)
         phi2 = ps.metrics.porosity(im)
         assert phi2 > phi1
-=======
-    def test_RSA_2d_single(self):
-        np.random.seed(0)
-        im = np.zeros([100, 100], dtype=int)
-        im = ps.generators.RSA(im, radius=10, volume_fraction=0.5)
-        assert np.sum(im > 0) == 5095
-        assert np.sum(im > 1) == 20
-
-    def test_RSA_2d_multi(self):
-        np.random.seed(0)
-        im = np.zeros([100, 100], dtype=int)
-        im = ps.generators.RSA(im, radius=10, volume_fraction=0.5)
-        im = ps.generators.RSA(im, radius=5, volume_fraction=0.75)
-        assert np.sum(im > 0) == 6520
-        assert np.sum(im > 1) == 44
-
-    def test_RSA_3d_single(self):
-        np.random.seed(0)
-        im = np.zeros([50, 50, 50], dtype=int)
-        im = ps.generators.RSA(im, radius=5, volume_fraction=0.5)
-        assert np.sum(im > 0) == 45602
-        assert np.sum(im > 1) == 121
-
-    def test_RSA_mask_edge_2d(self):
-        im = np.zeros([100, 100], dtype=int)
-        im = ps.generators.RSA(im, radius=10, volume_fraction=0.5,
-                               mode='contained')
-        coords = np.argwhere(im == 2)
-        assert ~np.any(coords < 10)
-        assert ~np.any(coords > 90)
-
-    def test_RSA_mask_edge_3d(self):
-        im = np.zeros([50, 50, 50], dtype=int)
-        im = ps.generators.RSA(im, radius=5, volume_fraction=0.5,
-                               mode='contained')
-        coords = np.argwhere(im == 2)
-        assert ~np.any(coords < 5)
-        assert ~np.any(coords > 45)
->>>>>>> e4adf421
 
     def test_line_segment(self):
         X0 = [3, 4]
