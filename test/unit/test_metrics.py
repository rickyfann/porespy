--- conflicted
+++ resolved
@@ -30,15 +30,10 @@
                                                   r=4, spacing=14,
                                                   lattice='cubic')
         self.blobs = ps.generators.blobs(shape=[101, 101, 101],
-<<<<<<< HEAD
-                                         porosity=0.499829,
-                                         blobiness=[1, 2, 3])
-=======
                                          porosity=0.5,
                                          blobiness=[1, 2, 3],
                                          seed=0)
         assert self.blobs.sum()/self.blobs.size == 0.500148014997559
->>>>>>> 3ad2e8fd
         path = Path(os.path.realpath(__file__),
                     '../../../test/fixtures/partitioned_regions.tif')
         self.regions = np.array(io.imread(path))
